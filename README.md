# multibeam

<<<<<<< HEAD
A simple Python module to handle multibeam sonar images.

## getting started

The key functionalities in this library are demonstrated in the notebook `examples/demo.ipynb`

## contribute
Contributions are very welcome - feel free to create issues or open pull requests.

## references

 * P.V. Teixeira, M. Kaess, F. Hover, J. Leonard "Multibeam Data Processing for Underwater Mapping" 2018 IEEE/RSJ International Conference on Intelligent Robots and Systems (IROS)

=======
![Example scan (left to right): original, pre-processed, MAP classification](https://raw.githubusercontent.com/pvazteixeira/multibeam/feature/mrf/images/scans.png)

A simple Python module to handle multibeam sonar images.

Features:
 * polar to Cartesian conversion 
 * support for non-linear mappings between beam number and bearing angle
 * background and object intensity distribution estimation
 * MAP segmentation

## dependencies

* [numpy]() - general-purpose array manipulation
* [opencv]() - image processing
* [scipy]() -
>>>>>>> 8a303a0c
<|MERGE_RESOLUTION|>--- conflicted
+++ resolved
@@ -1,20 +1,5 @@
 # multibeam
 
-<<<<<<< HEAD
-A simple Python module to handle multibeam sonar images.
-
-## getting started
-
-The key functionalities in this library are demonstrated in the notebook `examples/demo.ipynb`
-
-## contribute
-Contributions are very welcome - feel free to create issues or open pull requests.
-
-## references
-
- * P.V. Teixeira, M. Kaess, F. Hover, J. Leonard "Multibeam Data Processing for Underwater Mapping" 2018 IEEE/RSJ International Conference on Intelligent Robots and Systems (IROS)
-
-=======
 ![Example scan (left to right): original, pre-processed, MAP classification](https://raw.githubusercontent.com/pvazteixeira/multibeam/feature/mrf/images/scans.png)
 
 A simple Python module to handle multibeam sonar images.
@@ -29,5 +14,4 @@
 
 * [numpy]() - general-purpose array manipulation
 * [opencv]() - image processing
-* [scipy]() -
->>>>>>> 8a303a0c
+* [scipy]() -